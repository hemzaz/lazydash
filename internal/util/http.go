--- conflicted
+++ resolved
@@ -4,12 +4,8 @@
 import (
 	"context"
 	"crypto/tls"
-<<<<<<< HEAD
 	"io"
-=======
 	"fmt"
-	"io/ioutil"
->>>>>>> 0fe21586
 	"net/http"
 	"net/url"
 	"time"
